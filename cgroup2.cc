--- conflicted
+++ resolved
@@ -124,7 +124,6 @@
 	return true;
 }
 
-<<<<<<< HEAD
 static bool readIntFromCgroup(
     const std::string &cgroup_path, const std::string &resource, long long int *ptr) {
 	static const int ndigits = 24; /* max of sint64 is about 9.2e18 */
@@ -210,20 +209,6 @@
 	return found;
 }
 
-static bool addPidToProcList(const std::string &cgroup_path, pid_t pid) {
-	std::string pid_str = std::to_string(pid);
-
-	LOG_D("Adding pid='%s' to cgroup.procs", pid_str.c_str());
-	if (!util::writeBufToFile((cgroup_path + "/cgroup.procs").c_str(), pid_str.c_str(),
-		pid_str.length(), O_WRONLY)) {
-		LOG_W("Could not update cgroup.procs");
-		return false;
-	}
-	return true;
-}
-
-=======
->>>>>>> cf6f4f6d
 static void removeCgroup(const std::string &cgroup_path) {
 	LOG_D("Remove '%s'", cgroup_path.c_str());
 	if (rmdir(cgroup_path.c_str()) == -1) {
