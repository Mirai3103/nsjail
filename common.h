--- conflicted
+++ resolved
@@ -41,21 +41,12 @@
     (*dfunc) ();
 }
 
-<<<<<<< HEAD
 #define DEFER(a) void (^_STRMERGE(__defer_f_, __COUNTER__))(void) __attribute__((cleanup(_clang_cleanup_func))) __attribute__((unused)) = ^{ a; }
 #else
 #define __block
 #define _DEFER(a, count) void _STRMERGE(__defer_f_, count)(void *_defer_arg __attribute__((unused))) { a; } ; \
     int _STRMERGE(_defer_var_, count) __attribute__((cleanup(_STRMERGE(__defer_f_, count)))) __attribute__((unused))
 #define DEFER(a) _DEFER(a, __COUNTER__)
-=======
-#define defer(a) void (^_STRMERGE(__defer_f_, __COUNTER__))(void) __attribute__((cleanup(_clang_cleanup_func))) __attribute__((unused)) = ^{ a; }
-#else
-#define __block
-#define _defer(a, count) void _STRMERGE(__defer_f_, count)(void *_defer_arg __attribute__((unused))) { a; } ; \
-    int _STRMERGE(_defer_var_, count) __attribute__((cleanup(_STRMERGE(__defer_f_, count)))) __attribute__((unused))
-#define defer(a) _defer(a, __COUNTER__)
->>>>>>> 1d5cccdf
 #endif
 
 struct pids_t {
